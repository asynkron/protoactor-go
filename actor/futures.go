package actor

import (
	"fmt"
	"time"
)

func RequestResponsePID() (*PID, *Response) {
	ref := &Response{
		channel: make(chan interface{}, 1),
	}
	id := ProcessRegistry.getAutoId()
<<<<<<< HEAD
	pid, _ := ProcessRegistry.registerPID(ref, id)
=======
	pid := ProcessRegistry.registerPID(ref, id)
	ref.pid = pid
>>>>>>> a6bd3e18
	return pid, ref
}

type Response struct {
	channel chan interface{}
	pid     *PID
}

func (ref *Response) Tell(message interface{}) {
	ref.channel <- message
}

func (ref *Response) ResultChannel() <-chan interface{} {
	return ref.channel
}

func (ref *Response) ResultOrTimeout(timeout time.Duration) (interface{}, error) {
	defer ref.Stop()
	select {
	case res := <-ref.channel:
		return res, nil
	case <-time.After(timeout):
		return nil, fmt.Errorf("Timeout")
	}
}

func (ref *Response) Result() interface{} {
	return <-ref.channel
}

func (ref *Response) SendSystemMessage(message SystemMessage) {
}

func (ref *Response) Stop() {
	ProcessRegistry.unregisterPID(ref.pid)
	close(ref.channel)
}<|MERGE_RESOLUTION|>--- conflicted
+++ resolved
@@ -10,12 +10,8 @@
 		channel: make(chan interface{}, 1),
 	}
 	id := ProcessRegistry.getAutoId()
-<<<<<<< HEAD
 	pid, _ := ProcessRegistry.registerPID(ref, id)
-=======
-	pid := ProcessRegistry.registerPID(ref, id)
 	ref.pid = pid
->>>>>>> a6bd3e18
 	return pid, ref
 }
 
