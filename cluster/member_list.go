package cluster

import (
<<<<<<< HEAD
	"github.com/AsynkronIT/protoactor-go/actor"
	"sync"

=======
	"context"
	"sort"
	"strings"
	"sync"

	"github.com/AsynkronIT/protoactor-go/actor"
	"github.com/AsynkronIT/protoactor-go/cluster/chash"
	"github.com/AsynkronIT/protoactor-go/eventstream"
>>>>>>> 916b1fe0
	"github.com/AsynkronIT/protoactor-go/log"
	"github.com/AsynkronIT/protoactor-go/remote"
	"github.com/gogo/protobuf/types"
)

// MemberList is responsible to keep track of the current cluster topology
// it does so by listening to changes from the ClusterProvider.
// the default ClusterProvider is consul.ConsulProvider which uses the Consul HTTP API to scan for changes
type MemberList struct {
	cluster              *Cluster
	mutex                sync.RWMutex
	members              *MemberSet
	memberStrategyByKind map[string]MemberStrategy
<<<<<<< HEAD
	blockedMembers       *MemberSet
=======
	banned               map[string]struct{}
	lastEventId          uint64
	chashByKind          map[string]chash.ConsistentHash
	eventSteam           *eventstream.EventStream
	topologyConsensus    ConsensusHandler
>>>>>>> 916b1fe0
}

func NewMemberList(cluster *Cluster) *MemberList {
	memberList := &MemberList{
		cluster:              cluster,
		members:              emptyMemberSet,
		memberStrategyByKind: make(map[string]MemberStrategy),
<<<<<<< HEAD
		blockedMembers:       emptyMemberSet,
=======
		banned:               map[string]struct{}{},
		eventSteam:           cluster.ActorSystem.EventStream,
>>>>>>> 916b1fe0
	}
	memberList.eventSteam.Subscribe(func(evt interface{}) {

		switch t := evt.(type) {
		case *GossipUpdate:
			if t.Key != "topology" {
				break
			}

			// get banned members from all other member states
			// and merge that with out own banned set
			var topology ClusterTopology
			if err := types.UnmarshalAny(t.Value, &topology); err != nil {
				plog.Warn("could not unpack into ClusterToplogy proto.Message form Any", log.Error(err))
				break
			}
			banned := topology.Banned
			memberList.updateBannedMembers(banned)
		}
	})
	return memberList
}

<<<<<<< HEAD
func (ml *MemberList) GetActivatorMember(kind string, requestSourceAddress string) string {
=======
func (ml *MemberList) updateBannedMembers(members []*Member) {

	ml.mutex.Lock()
	defer ml.mutex.Unlock()

	for _, member := range members {
		ml.banned[member.Id] = struct{}{}
	}
}

func (ml *MemberList) stopMemberList() {
	// ml.cluster.ActorSystem.EventStream.Unsubscribe(ml.membershipSub)
}

func (ml *MemberList) InitializeTopologyConsensus() {

	ml.topologyConsensus = ml.cluster.Gossip.RegisterConsensusCheck("topology", func(any *types.Any) interface{} {

		var topology ClusterTopology
		if unpackErr := types.UnmarshalAny(any, &topology); unpackErr != nil {
			plog.Error("could not unpack topology message", log.Error(unpackErr))
			return nil
		}
		return topology.EventId
	})
}

func (ml *MemberList) TopologyConsensus(ctx context.Context) (uint64, bool) {

	result, ok := ml.topologyConsensus.TryGetConsensus(ctx)
	if ok {
		return result.(uint64), true
	}

	return 0, false
}

func (ml *MemberList) getPartitionMember(name, kind string) string {
>>>>>>> 916b1fe0
	ml.mutex.RLock()
	defer ml.mutex.RUnlock()

	var res string
	if memberStrategy, ok := ml.memberStrategyByKind[kind]; ok {
		res = memberStrategy.GetActivator(requestSourceAddress)
	}
	return res
}

func (ml *MemberList) Length() int {
	return ml.members.Len()
}

func (ml *MemberList) Members() *MemberSet {
	return ml.members
}

func (ml *MemberList) UpdateClusterTopology(members Members) {
	ml.mutex.Lock()
	defer ml.mutex.Unlock()

	// TLDR:
	// this method basically filters out any member status in the banned list
	// then makes a delta between new and old members
	// notifying the cluster accordingly which members left or joined

	topology, done, active, joined, left := ml.getTopologyChanges(members)
	if done {
		return
	}

<<<<<<< HEAD
	// include any new banned members into the known set of banned members
	ml.blockedMembers = ml.blockedMembers.Union(left)
	ml.members = active
=======
	ml.onMembersUpdated(tplg)
	ml.cluster.ActorSystem.EventStream.Publish(&ClusterTopologyEventV2{
		ClusterTopology: tplg,
		chashByKind:     ml.chashByKind,
	})
	plog.Info("Updated ClusterTopology",
		log.Uint64("eventId", ml.lastEventId),
		log.Int("members", len(members)),
		log.Int("joined", len(tplg.Joined)),
		log.Int("left", len(tplg.Left)),
		log.Int("alives", len(tplg.Members)))

	ml.broadCastTopologyChanges(tplg)
}

func (ml *MemberList) broadCastTopologyChanges(topology *ClusterTopology) {

	plog.Debug("Memberlist sending state")
	ml.cluster.Gossip.SetState(TopologyKey, topology)
	ml.eventSteam.Publish(topology)
}
>>>>>>> 916b1fe0

	// notify that these members left
	for _, m := range left.Members() {
		ml.memberLeave(m)
		ml.TerminateMember(m)
	}

	// notify that these members joined
	for _, m := range joined.Members() {
		ml.memberJoin(m)
	}

	ml.cluster.ActorSystem.EventStream.Publish(topology)

	plog.Info("Updated ClusterTopology",
		log.Uint64("topologyHash", ml.members.TopologyHash()),
		log.Int("membersCount", len(members)),
		log.Int("joined", len(topology.Joined)),
		log.Int("left", len(topology.Left)),
	)
}

func (ml *MemberList) memberJoin(joiningMember *Member) {
	for _, kind := range joiningMember.Kinds {
		if ml.memberStrategyByKind[kind] == nil {
			ml.memberStrategyByKind[kind] = ml.getMemberStrategyByKind(kind)
		}

		ml.memberStrategyByKind[kind].AddMember(joiningMember)
	}
}

func (ml *MemberList) memberLeave(leavingMember *Member) {
	for _, kind := range leavingMember.Kinds {
		if ml.memberStrategyByKind[kind] != nil {
			continue
		}

		ml.memberStrategyByKind[kind].RemoveMember(leavingMember)
	}
<<<<<<< HEAD
=======
	left := &MemberLeftEvent{MemberMeta: meta}
	ml.cluster.ActorSystem.EventStream.Publish(left)

	addr := member.Address()
	delete(ml.members, addr)
	rt := &remote.EndpointTerminatedEvent{Address: addr}
	ml.cluster.ActorSystem.EventStream.Publish(rt)
>>>>>>> 916b1fe0
}

func (ml *MemberList) getTopologyChanges(members Members) (topology *ClusterTopology, unchanged bool, active *MemberSet, joined *MemberSet, left *MemberSet) {
	memberSet := NewMemberSet(members)

	// get active members
	// (this bit means that we will never allow a member that failed a health check to join back in)
	active = memberSet.Except(ml.blockedMembers)

	// nothing changed? exit
	if active.Equals(ml.members) {
		return nil, true, nil, nil, nil
	}
<<<<<<< HEAD
=======
	joined := &MemberJoinedEvent{MemberMeta: meta}
	ml.cluster.ActorSystem.EventStream.Publish(joined)
}
>>>>>>> 916b1fe0

	left = ml.members.Except(active)
	joined = active.Except(ml.members)

	topology = &ClusterTopology{
		TopologyHash: active.TopologyHash(),
		Members:      active.Members(),
		Left:         left.Members(),
		Joined:       joined.Members(),
	}
	return topology, false, active, joined, left
}

func (ml *MemberList) TerminateMember(m *Member) {
	// tell the world that this endpoint should is no longer relevant
	ml.cluster.ActorSystem.EventStream.Publish(&remote.EndpointTerminatedEvent{
		Address: m.Address(),
	})
}

func (ml *MemberList) BroadcastEvent(message interface{}, includeSelf bool) {
	for _, m := range ml.members.members {
		if !includeSelf && m.Id == ml.cluster.ActorSystem.Id {
			continue
		}

		pid := actor.NewPID(m.Address(), "eventstream")
		ml.cluster.ActorSystem.Root.Send(pid, message)
	}
}

func (ml *MemberList) getMemberStrategyByKind(kind string) MemberStrategy {
	clusterKind := ml.cluster.GetClusterKind(kind)

	var strategy MemberStrategy

	strategy = clusterKind.Strategy
	if strategy != nil {
		return strategy
	}

<<<<<<< HEAD
	strategy = ml.cluster.Config.MemberStrategyBuilder(ml.cluster, kind)
	if strategy != nil {
		return strategy
	}

	return newDefaultMemberStrategy(ml.cluster, kind)
=======
}

func (ml *MemberList) ContainsMemberID(memberID string) bool {

	_, ok := ml.members[memberID]
	return ok
>>>>>>> 916b1fe0
}<|MERGE_RESOLUTION|>--- conflicted
+++ resolved
@@ -1,11 +1,6 @@
 package cluster
 
 import (
-<<<<<<< HEAD
-	"github.com/AsynkronIT/protoactor-go/actor"
-	"sync"
-
-=======
 	"context"
 	"sort"
 	"strings"
@@ -14,10 +9,10 @@
 	"github.com/AsynkronIT/protoactor-go/actor"
 	"github.com/AsynkronIT/protoactor-go/cluster/chash"
 	"github.com/AsynkronIT/protoactor-go/eventstream"
->>>>>>> 916b1fe0
+	"sync"
+
 	"github.com/AsynkronIT/protoactor-go/log"
 	"github.com/AsynkronIT/protoactor-go/remote"
-	"github.com/gogo/protobuf/types"
 )
 
 // MemberList is responsible to keep track of the current cluster topology
@@ -28,15 +23,12 @@
 	mutex                sync.RWMutex
 	members              *MemberSet
 	memberStrategyByKind map[string]MemberStrategy
-<<<<<<< HEAD
 	blockedMembers       *MemberSet
-=======
 	banned               map[string]struct{}
 	lastEventId          uint64
 	chashByKind          map[string]chash.ConsistentHash
 	eventSteam           *eventstream.EventStream
 	topologyConsensus    ConsensusHandler
->>>>>>> 916b1fe0
 }
 
 func NewMemberList(cluster *Cluster) *MemberList {
@@ -44,12 +36,9 @@
 		cluster:              cluster,
 		members:              emptyMemberSet,
 		memberStrategyByKind: make(map[string]MemberStrategy),
-<<<<<<< HEAD
 		blockedMembers:       emptyMemberSet,
-=======
 		banned:               map[string]struct{}{},
 		eventSteam:           cluster.ActorSystem.EventStream,
->>>>>>> 916b1fe0
 	}
 	memberList.eventSteam.Subscribe(func(evt interface{}) {
 
@@ -73,9 +62,6 @@
 	return memberList
 }
 
-<<<<<<< HEAD
-func (ml *MemberList) GetActivatorMember(kind string, requestSourceAddress string) string {
-=======
 func (ml *MemberList) updateBannedMembers(members []*Member) {
 
 	ml.mutex.Lock()
@@ -114,7 +100,27 @@
 }
 
 func (ml *MemberList) getPartitionMember(name, kind string) string {
->>>>>>> 916b1fe0
+	ml.mutex.RLock()
+	defer ml.mutex.RUnlock()
+
+	var res string
+	if memberStrategy, ok := ml.memberStrategyByKind[kind]; ok {
+		res = memberStrategy.GetPartition(name)
+	}
+	return res
+}
+
+func (ml *MemberList) getPartitionMemberV2(clusterIdentity *ClusterIdentity) string {
+	ml.mutex.RLock()
+	defer ml.mutex.RUnlock()
+	if ms, ok := ml.memberStrategyByKind[clusterIdentity.Kind]; ok {
+		return ms.GetPartition(clusterIdentity.Identity)
+	}
+	return ""
+}
+
+func (ml *MemberList) getActivatorMember(kind string) string {
+func (ml *MemberList) GetActivatorMember(kind string, requestSourceAddress string) string {
 	ml.mutex.RLock()
 	defer ml.mutex.RUnlock()
 
@@ -147,33 +153,9 @@
 		return
 	}
 
-<<<<<<< HEAD
 	// include any new banned members into the known set of banned members
 	ml.blockedMembers = ml.blockedMembers.Union(left)
 	ml.members = active
-=======
-	ml.onMembersUpdated(tplg)
-	ml.cluster.ActorSystem.EventStream.Publish(&ClusterTopologyEventV2{
-		ClusterTopology: tplg,
-		chashByKind:     ml.chashByKind,
-	})
-	plog.Info("Updated ClusterTopology",
-		log.Uint64("eventId", ml.lastEventId),
-		log.Int("members", len(members)),
-		log.Int("joined", len(tplg.Joined)),
-		log.Int("left", len(tplg.Left)),
-		log.Int("alives", len(tplg.Members)))
-
-	ml.broadCastTopologyChanges(tplg)
-}
-
-func (ml *MemberList) broadCastTopologyChanges(topology *ClusterTopology) {
-
-	plog.Debug("Memberlist sending state")
-	ml.cluster.Gossip.SetState(TopologyKey, topology)
-	ml.eventSteam.Publish(topology)
-}
->>>>>>> 916b1fe0
 
 	// notify that these members left
 	for _, m := range left.Members() {
@@ -214,16 +196,6 @@
 
 		ml.memberStrategyByKind[kind].RemoveMember(leavingMember)
 	}
-<<<<<<< HEAD
-=======
-	left := &MemberLeftEvent{MemberMeta: meta}
-	ml.cluster.ActorSystem.EventStream.Publish(left)
-
-	addr := member.Address()
-	delete(ml.members, addr)
-	rt := &remote.EndpointTerminatedEvent{Address: addr}
-	ml.cluster.ActorSystem.EventStream.Publish(rt)
->>>>>>> 916b1fe0
 }
 
 func (ml *MemberList) getTopologyChanges(members Members) (topology *ClusterTopology, unchanged bool, active *MemberSet, joined *MemberSet, left *MemberSet) {
@@ -237,12 +209,6 @@
 	if active.Equals(ml.members) {
 		return nil, true, nil, nil, nil
 	}
-<<<<<<< HEAD
-=======
-	joined := &MemberJoinedEvent{MemberMeta: meta}
-	ml.cluster.ActorSystem.EventStream.Publish(joined)
-}
->>>>>>> 916b1fe0
 
 	left = ml.members.Except(active)
 	joined = active.Except(ml.members)
@@ -272,6 +238,13 @@
 		pid := actor.NewPID(m.Address(), "eventstream")
 		ml.cluster.ActorSystem.Root.Send(pid, message)
 	}
+
+}
+
+func (ml *MemberList) ContainsMemberID(memberID string) bool {
+
+	_, ok := ml.members[memberID]
+	return ok
 }
 
 func (ml *MemberList) getMemberStrategyByKind(kind string) MemberStrategy {
@@ -284,19 +257,10 @@
 		return strategy
 	}
 
-<<<<<<< HEAD
 	strategy = ml.cluster.Config.MemberStrategyBuilder(ml.cluster, kind)
 	if strategy != nil {
 		return strategy
 	}
 
 	return newDefaultMemberStrategy(ml.cluster, kind)
-=======
-}
-
-func (ml *MemberList) ContainsMemberID(memberID string) bool {
-
-	_, ok := ml.members[memberID]
-	return ok
->>>>>>> 916b1fe0
 }