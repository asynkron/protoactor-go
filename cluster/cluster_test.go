package cluster

import (
	"fmt"
	"sync"
	"testing"
	"time"

	"github.com/asynkron/protoactor-go/actor"
	"github.com/asynkron/protoactor-go/remote"
	"github.com/stretchr/testify/assert"
)

// inmemoryProvider use for test
type inmemoryProvider struct {
	cluster *Cluster
	members map[string]*Member
	self    *Member
}

func newInmemoryProvider() *inmemoryProvider {
	return &inmemoryProvider{members: map[string]*Member{}}
}

func (p *inmemoryProvider) init(c *Cluster) error {
	name := c.Config.Name
	host, port, err := c.ActorSystem.GetHostPort()
	if err != nil {
		return err
	}
	p.cluster = c
	p.self = &Member{
		Host:  host,
		Port:  int32(port),
		Id:    fmt.Sprintf("%s@%s:%d", name, host, port),
		Kinds: c.GetClusterKinds(),
	}
	return nil
}

func (p *inmemoryProvider) publishClusterTopologyEvent() {
	var members Members
	for _, m := range p.members {
		members = append(members, m)
	}

	res := members

	p.cluster.MemberList.UpdateClusterTopology(res)
	// p.cluster.ActorSystem.EventStream.Publish(res)
}

func (p *inmemoryProvider) StartMember(c *Cluster) error {
	err := p.init(c)
	if err != nil {
		return err
	}
	p.members[p.self.Id] = p.self
	p.publishClusterTopologyEvent()
	return nil
}

func (p *inmemoryProvider) StartClient(c *Cluster) error {
	err := p.init(c)
	if err != nil {
		return err
	}
	p.publishClusterTopologyEvent()
	return nil
}

func (p *inmemoryProvider) Shutdown(graceful bool) error {
	delete(p.members, p.self.Id)
	return nil
}

<<<<<<< HEAD
func TestCluster_Call(t *testing.T) {
	a := assert.New(t)
=======
type fakeIdentityLookup struct {
	m sync.Map
}
>>>>>>> 5b2c8170

func (l fakeIdentityLookup) Get(identity *ClusterIdentity) *actor.PID {
	if val, ok := l.m.Load(identity.Identity); ok {
		return val.(*actor.PID)
	} else {
		// pid := actor.NewPID("127.0.0.1", fmt.Sprintf("%s/%s", identity.Kind, identity.Identity))
		// l.m.Store(identity.Identity, pid)
		// return pid
	}
	return nil
}

func (l fakeIdentityLookup) RemovePid(identity *ClusterIdentity, pid *actor.PID) {
	if existPid := l.Get(identity); existPid.Equal(pid) {
		l.m.Delete(identity.Identity)
	}
}

func (lu fakeIdentityLookup) Setup(cluster *Cluster, kinds []string, isClient bool) {

}

func (lu fakeIdentityLookup) Shutdown() {

}

func newClusterForTest(name string, cp ClusterProvider, opts ...ConfigOption) *Cluster {
	system := actor.NewActorSystem()
	lookup := fakeIdentityLookup{}
	cfg := Configure(name, cp, &lookup, remote.Configure("127.0.0.1", 0), opts...)
	c := New(system, cfg)

	c.MemberList = NewMemberList(c)
	c.Config.RequestTimeoutTime = 1 * time.Second
	c.Remote = remote.NewRemote(system, c.Config.RemoteConfig)
	return c
}

func TestCluster_Call(t *testing.T) {
	t.Skipf("Maintaining")
	assert := assert.New(t)

	members := Members{
		{
			Id:    "1",
			Host:  "nonhost",
			Port:  -1,
			Kinds: []string{"kind"},
		},
	}
	c := newClusterForTest("mycluster", nil)
	c.MemberList.UpdateClusterTopology(members)
	t.Run("invalid kind", func(t *testing.T) {
		msg := struct{}{}
		resp, err := c.Request("name", "nonkind", &msg)
		a.Equal(remote.ErrUnAvailable, err)
		a.Nil(resp)
	})

	// FIXME: testcase
	// t.Run("timeout", func(t *testing.T) {
	// 	msg := struct{}{}
	// 	callopts := NewGrainCallOptions(c).WithRetry(2).WithRequestTimeout(1 * time.Second)
	// 	resp, err := c.Call("name", "kind", &msg, callopts)
	// 	a.Equalf(Remote.ErrUnknownError, err, "%v", err)
	// 	a.Nil(resp)
	// })

	testProps := actor.PropsFromFunc(
		func(context actor.Context) {
			switch msg := context.Message().(type) {
			case *struct{ Code int }:
				msg.Code++
				context.Respond(msg)
			}
		})
<<<<<<< HEAD
	pid := system.Root.Spawn(testProps)
	a.NotNil(pid)
=======
	pid := c.ActorSystem.Root.Spawn(testProps)
	assert.NotNil(pid)
>>>>>>> 5b2c8170
	c.PidCache.Set("name", "kind", pid)
	t.Run("normal", func(t *testing.T) {
		msg := struct{ Code int }{9527}
		resp, err := c.Request("name", "kind", &msg)
		a.NoError(err)
		a.Equal(&struct{ Code int }{9528}, resp)
	})
	// t.Fatalf("need more testcases for cluster.Call")
}

func TestCluster_Get(t *testing.T) {
	t.Skipf("Maintaining")
	cp := newInmemoryProvider()
	kind := NewKind("kind", actor.PropsFromFunc(func(ctx actor.Context) {
		switch msg := ctx.Message().(type) {
		case *actor.Started:
			_ = msg
		}
	}))
	c := newClusterForTest("mycluster", cp, WithKinds(kind))
	c.StartMember()
	cp.publishClusterTopologyEvent()
	t.Run("invalid kind", func(t *testing.T) {
		a := assert.New(t)
		a.Equal(1, c.MemberList.Length())
		pid := c.Get("name", "nonkind")
		a.Nil(pid)
	})

	t.Run("ok", func(t *testing.T) {
		a := assert.New(t)
		pid := c.Get("name", "kind")
		a.NotNil(pid)
	})
}<|MERGE_RESOLUTION|>--- conflicted
+++ resolved
@@ -59,7 +59,6 @@
 	p.publishClusterTopologyEvent()
 	return nil
 }
-
 func (p *inmemoryProvider) StartClient(c *Cluster) error {
 	err := p.init(c)
 	if err != nil {
@@ -68,20 +67,14 @@
 	p.publishClusterTopologyEvent()
 	return nil
 }
-
 func (p *inmemoryProvider) Shutdown(graceful bool) error {
 	delete(p.members, p.self.Id)
 	return nil
 }
 
-<<<<<<< HEAD
-func TestCluster_Call(t *testing.T) {
-	a := assert.New(t)
-=======
 type fakeIdentityLookup struct {
 	m sync.Map
 }
->>>>>>> 5b2c8170
 
 func (l fakeIdentityLookup) Get(identity *ClusterIdentity) *actor.PID {
 	if val, ok := l.m.Load(identity.Identity); ok {
@@ -137,8 +130,8 @@
 	t.Run("invalid kind", func(t *testing.T) {
 		msg := struct{}{}
 		resp, err := c.Request("name", "nonkind", &msg)
-		a.Equal(remote.ErrUnAvailable, err)
-		a.Nil(resp)
+		assert.Equal(remote.ErrUnAvailable, err)
+		assert.Nil(resp)
 	})
 
 	// FIXME: testcase
@@ -146,8 +139,8 @@
 	// 	msg := struct{}{}
 	// 	callopts := NewGrainCallOptions(c).WithRetry(2).WithRequestTimeout(1 * time.Second)
 	// 	resp, err := c.Call("name", "kind", &msg, callopts)
-	// 	a.Equalf(Remote.ErrUnknownError, err, "%v", err)
-	// 	a.Nil(resp)
+	// 	assert.Equalf(Remote.ErrUnknownError, err, "%v", err)
+	// 	assert.Nil(resp)
 	// })
 
 	testProps := actor.PropsFromFunc(
@@ -158,19 +151,14 @@
 				context.Respond(msg)
 			}
 		})
-<<<<<<< HEAD
-	pid := system.Root.Spawn(testProps)
-	a.NotNil(pid)
-=======
 	pid := c.ActorSystem.Root.Spawn(testProps)
 	assert.NotNil(pid)
->>>>>>> 5b2c8170
 	c.PidCache.Set("name", "kind", pid)
 	t.Run("normal", func(t *testing.T) {
 		msg := struct{ Code int }{9527}
 		resp, err := c.Request("name", "kind", &msg)
-		a.NoError(err)
-		a.Equal(&struct{ Code int }{9528}, resp)
+		assert.NoError(err)
+		assert.Equal(&struct{ Code int }{9528}, resp)
 	})
 	// t.Fatalf("need more testcases for cluster.Call")
 }
@@ -188,15 +176,15 @@
 	c.StartMember()
 	cp.publishClusterTopologyEvent()
 	t.Run("invalid kind", func(t *testing.T) {
-		a := assert.New(t)
-		a.Equal(1, c.MemberList.Length())
+		assert := assert.New(t)
+		assert.Equal(1, c.MemberList.Length())
 		pid := c.Get("name", "nonkind")
-		a.Nil(pid)
+		assert.Nil(pid)
 	})
 
 	t.Run("ok", func(t *testing.T) {
-		a := assert.New(t)
+		assert := assert.New(t)
 		pid := c.Get("name", "kind")
-		a.NotNil(pid)
+		assert.NotNil(pid)
 	})
 }